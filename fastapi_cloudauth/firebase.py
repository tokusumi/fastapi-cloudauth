--- conflicted
+++ resolved
@@ -47,17 +47,10 @@
     """
 
     user_info = FirebaseClaims
-    firebase_keys_url = "https://www.googleapis.com/robot/v1/metadata/x509/securetoken@system.gserviceaccount.com"
 
     def __init__(self, project_id: str, *args: Any, **kwargs: Any):
-<<<<<<< HEAD
-        self._key_refresh_locked = False
-        jwks = JWKS.firebase(self.firebase_keys_url)
-
-=======
         url = "https://www.googleapis.com/robot/v1/metadata/x509/securetoken@system.gserviceaccount.com"
         jwks = JWKS(url=url)
->>>>>>> 5f3f30bf
         super().__init__(
             jwks,
             *args,
@@ -67,31 +60,6 @@
             extra=FirebaseExtraVerifier(project_id=project_id),
             **kwargs,
         )
-
-    async def refresh_keys(self) -> None:
-        if not self._key_refresh_locked:
-            # Ensure only one key refresh can happen at once.
-            # This prevents a dogpile of requests the second the keys expire
-            # from causing a bunch of refreshes (each one is an http request).
-            self._key_refresh_locked = True
-
-            # Re-query the keys from firebase.
-            # NOTE: The expires comes from an http header which is supposed to
-            # be set to a time long before the keys are no longer in use.
-            # This allows gradual roll-out of the keys and should prevent any
-            # request from failing.
-            # The only scenario which will result in failing requests is if
-            # there are zero requests for the entire duration of the roll-out
-            # (observed to be around 1 week), followed by a burst of multiple
-            # requests at once.
-            jwks = JWKS.firebase(self.firebase_keys_url)
-
-            # Reset the keys and the expiry date.
-            self._verifier._jwks_to_key = jwks.keys
-            self._keys_expire = jwks.expires
-
-            # Remove the lock.
-            self._key_refresh_locked = False
 
 
 class FirebaseExtraVerifier(ExtraVerifier):
