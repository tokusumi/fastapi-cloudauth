from abc import ABC, abstractmethod
from calendar import timegm
from copy import deepcopy
<<<<<<< HEAD
from typing import Any, Dict, List, Optional
from enum import Enum
=======
from datetime import datetime
from typing import Any, Dict, List, Optional, Union
>>>>>>> 9e086f21

import requests
from fastapi import HTTPException
from fastapi.security import HTTPAuthorizationCredentials
from jose import jwk, jwt
from jose.backends.base import Key
from jose.exceptions import JWTError
from jose.utils import base64url_decode
from starlette import status

from fastapi_cloudauth.messages import (
    NO_PUBLICKEY,
    NOT_AUTHENTICATED,
    NOT_VERIFIED,
    SCOPE_NOT_MATCHED,
)


class Verifier(ABC):
    @property
    @abstractmethod
    def auto_error(self) -> bool:
        ...  # pragma: no cover

    @abstractmethod
    def verify_token(self, http_auth: HTTPAuthorizationCredentials) -> bool:
        ...  # pragma: no cover

    @abstractmethod
    def clone(self, instance: "Verifier") -> "Verifier":
        """create clone instanse"""
        ...  # pragma: no cover


class ExtraVerifier(ABC):
    @abstractmethod
    def __call__(self, claims: Dict[str, str], auto_error: bool = True) -> bool:
        ...  # pragma: no cover


class JWKS:
    keys: Dict[str, Key]

    def __init__(self, keys: Dict[str, Key]):
        self.keys = keys

    @classmethod
    def fromurl(cls, url: str) -> "JWKS":
        """
        get and parse json into jwks from endpoint as follows,
        https://xxx/.well-known/jwks.json
        """
        jwks = requests.get(url).json()

        jwks = {_jwk["kid"]: jwk.construct(_jwk) for _jwk in jwks.get("keys", [])}
        return cls(keys=jwks)

    @classmethod
    def firebase(cls, url: str) -> "JWKS":
        """
        get and parse json into jwks from endpoint for Firebase,
        """
        certs = requests.get(url).json()
        keys = {
            kid: jwk.construct(publickey, algorithm="RS256")
            for kid, publickey in certs.items()
        }
        return cls(keys=keys)


class JWKsVerifier(Verifier):
    def __init__(
        self,
        jwks: JWKS,
        audience: Optional[Union[str, List[str]]] = None,
        issuer: Optional[str] = None,
        auto_error: bool = True,
        *args: Any,
        extra: Optional[ExtraVerifier] = None,
        **kwargs: Any
    ) -> None:
        """
        auto-error: if False, return payload as b'null' for invalid token.
        """
        self._jwks_to_key = jwks.keys
        self._auto_error = auto_error
        self._extra_verifier = extra
        self._aud = audience
        self._iss = issuer

    @property
    def auto_error(self) -> bool:
        return self._auto_error

    @auto_error.setter
    def auto_error(self, auto_error: bool) -> None:
        self._auto_error = auto_error

    def _get_publickey(self, http_auth: HTTPAuthorizationCredentials) -> Optional[Key]:
        token = http_auth.credentials

        try:
            header = jwt.get_unverified_header(token)
        except JWTError as e:
            if self.auto_error:
                raise HTTPException(
                    status_code=status.HTTP_401_UNAUTHORIZED, detail=NOT_AUTHENTICATED
                ) from e
            else:
                return None

        kid = header.get("kid")
        if not kid:
            if self.auto_error:
                raise HTTPException(
                    status_code=status.HTTP_401_UNAUTHORIZED, detail=NOT_AUTHENTICATED
                )
            else:
                return None
        publickey: Optional[Key] = self._jwks_to_key.get(kid)
        if not publickey:
            if self.auto_error:
                raise HTTPException(
                    status_code=status.HTTP_401_UNAUTHORIZED, detail=NO_PUBLICKEY,
                )
            else:
                return None
        return publickey

    def _verify_claims(self, http_auth: HTTPAuthorizationCredentials) -> bool:
        is_verified = False
        try:
            # check the expiration, issuer
            is_verified = jwt.decode(
                http_auth.credentials,
                "",
                audience=self._aud,
                issuer=self._iss,
                options={"verify_signature": False, "verify_sub": False},  # done
            )
        except jwt.ExpiredSignatureError as e:
            if self.auto_error:
                raise HTTPException(
                    status_code=status.HTTP_401_UNAUTHORIZED, detail=NOT_VERIFIED
                ) from e
            return False
        except jwt.JWTClaimsError as e:
            if self.auto_error:
                raise HTTPException(
                    status_code=status.HTTP_401_UNAUTHORIZED, detail=NOT_VERIFIED
                ) from e
            return False
        except JWTError as e:
            if self.auto_error:
                raise HTTPException(
                    status_code=status.HTTP_401_UNAUTHORIZED, detail=NOT_AUTHENTICATED
                ) from e
            else:
                return False

        claims = jwt.get_unverified_claims(http_auth.credentials)

        # iat validation
        if claims.get("iat"):
            iat = int(claims["iat"])
            now = timegm(datetime.utcnow().utctimetuple())
            if now < iat:
                if self.auto_error:
                    raise HTTPException(
                        status_code=status.HTTP_401_UNAUTHORIZED, detail=NOT_VERIFIED
                    )
                return False

        if self._extra_verifier:
            # check extra claims validation
            is_verified = self._extra_verifier(
                claims=claims, auto_error=self.auto_error
            )

        return is_verified

    def verify_token(self, http_auth: HTTPAuthorizationCredentials) -> bool:
        # check the signature
        public_key = self._get_publickey(http_auth)
        if not public_key:
            # error handling is included in self.get_publickey
            return False

        message, encoded_sig = http_auth.credentials.rsplit(".", 1)
        decoded_sig = base64url_decode(encoded_sig.encode())
        is_verified: bool = public_key.verify(message.encode(), decoded_sig)
        if not is_verified:
            if self.auto_error:
                raise HTTPException(
                    status_code=status.HTTP_401_UNAUTHORIZED, detail=NOT_VERIFIED
                )
            return False
        # check the standard claims
        is_verified = self._verify_claims(http_auth)

        return is_verified

    def clone(self, instance: "JWKsVerifier") -> "JWKsVerifier":  # type: ignore[override]
        _jwks_to_key = instance._jwks_to_key
        instance._jwks_to_key = {}
        clone = deepcopy(instance)
        clone._jwks_to_key = _jwks_to_key
        instance._jwks_to_key = _jwks_to_key
        return clone


class Operator(Enum):
    _all = "all"
    _any = "any"


class ScopedJWKsVerifier(JWKsVerifier):
    def __init__(
        self,
        jwks: JWKS,
<<<<<<< HEAD
        scope_name: Optional[List[str]] = None,
        op: Operator = Operator._all,
=======
        audience: Optional[Union[str, List[str]]] = None,
        issuer: Optional[str] = None,
        scope_name: Optional[str] = None,
>>>>>>> 9e086f21
        scope_key: Optional[str] = None,
        auto_error: bool = True,
        extra: Optional[ExtraVerifier] = None,
        *args: Any,
        **kwargs: Any
    ) -> None:
        """
        auto-error: if False, return payload as b'null' for invalid token.
        """
<<<<<<< HEAD
        super().__init__(jwks, auto_error=auto_error)
        self.scope_name = None if not scope_name else set(scope_name)
=======
        super().__init__(
            jwks, auto_error=auto_error, extra=extra, audience=audience, issuer=issuer
        )
        self.scope_name = scope_name
>>>>>>> 9e086f21
        self.scope_key = scope_key
        self.op = op

    def clone(self, instance: "ScopedJWKsVerifier") -> "ScopedJWKsVerifier":  # type: ignore[override]
        cloned = super().clone(instance)
        if isinstance(cloned, ScopedJWKsVerifier):
            return cloned
        raise NotImplementedError  # pragma: no cover

    def _verify_scope(self, http_auth: HTTPAuthorizationCredentials) -> bool:
        try:
            claims = jwt.get_unverified_claims(http_auth.credentials)
        except JWTError as e:
            if self.auto_error:
                raise HTTPException(
                    status_code=status.HTTP_401_UNAUTHORIZED, detail=NOT_AUTHENTICATED
                ) from e
            else:
                return False

        scopes = claims.get(self.scope_key)
        if self.scope_name is None:
            # scope is not required
            return True

        matched = True
        if isinstance(scopes, str):
            scopes = {scope.strip() for scope in scopes.split()}
        else:
            try:
                scopes = set(scopes)
            except TypeError:
                matched = False
        if matched:
            if self.op == Operator._any:
                # any
                matched = len(self.scope_name & scopes) > 0
            else:
                # all
                matched = self.scope_name.issubset(scopes)
        if not matched:
            if self.auto_error:
                raise HTTPException(
                    status_code=status.HTTP_403_FORBIDDEN, detail=SCOPE_NOT_MATCHED,
                )
            return False
        return True

    def verify_token(self, http_auth: HTTPAuthorizationCredentials) -> bool:
        is_verified = super().verify_token(http_auth)
        if not is_verified:
            return False

        if self.scope_name:
            is_verified_scope = self._verify_scope(http_auth)
            return is_verified_scope

        return True<|MERGE_RESOLUTION|>--- conflicted
+++ resolved
@@ -1,13 +1,10 @@
 from abc import ABC, abstractmethod
 from calendar import timegm
 from copy import deepcopy
-<<<<<<< HEAD
 from typing import Any, Dict, List, Optional
 from enum import Enum
-=======
 from datetime import datetime
 from typing import Any, Dict, List, Optional, Union
->>>>>>> 9e086f21
 
 import requests
 from fastapi import HTTPException
@@ -228,15 +225,11 @@
     def __init__(
         self,
         jwks: JWKS,
-<<<<<<< HEAD
+        audience: Optional[Union[str, List[str]]] = None,
+        issuer: Optional[str] = None,
+        scope_key: Optional[str] = None,
         scope_name: Optional[List[str]] = None,
         op: Operator = Operator._all,
-=======
-        audience: Optional[Union[str, List[str]]] = None,
-        issuer: Optional[str] = None,
-        scope_name: Optional[str] = None,
->>>>>>> 9e086f21
-        scope_key: Optional[str] = None,
         auto_error: bool = True,
         extra: Optional[ExtraVerifier] = None,
         *args: Any,
@@ -245,15 +238,10 @@
         """
         auto-error: if False, return payload as b'null' for invalid token.
         """
-<<<<<<< HEAD
-        super().__init__(jwks, auto_error=auto_error)
-        self.scope_name = None if not scope_name else set(scope_name)
-=======
         super().__init__(
             jwks, auto_error=auto_error, extra=extra, audience=audience, issuer=issuer
         )
-        self.scope_name = scope_name
->>>>>>> 9e086f21
+        self.scope_name = None if not scope_name else set(scope_name)
         self.scope_key = scope_key
         self.op = op
 
