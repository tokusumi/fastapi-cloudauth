--- conflicted
+++ resolved
@@ -3,7 +3,6 @@
 from calendar import timegm
 from copy import deepcopy
 from datetime import datetime
-from email.utils import parsedate_to_datetime
 from enum import Enum
 from typing import Any, Dict, List, Optional, Type, Union
 
@@ -47,24 +46,23 @@
 
 
 class JWKS:
-<<<<<<< HEAD
-    keys: Dict[str, Key]
-    expires: Optional[datetime]
-
-    def __init__(self, keys: Dict[str, Key], expires: Optional[datetime] = None):
-        self.keys = keys
-        self.expires = expires
-=======
     def __init__(
         self, url: str = "", fixed_keys: Optional[Dict[str, Key]] = None,
     ):
+        """Handle the JSON Web Key Set (JWKS), query and refresh ...
+        Args:
+            url: Provider JWKS URL. See official doc for what you want to connect.
+            fixed_keys: (For Test) Set fixed jwks. if passed not None, make it invalid connection between social provider
+        """
         self.__url = url
         self.__fixed_keys = fixed_keys
         self.__keys: Dict[str, Key] = {}
         self.__expires: Optional[datetime] = None
         self.__refreshing = Event()
         self.__refreshing.set()
-        self.refresh_keys()
+        if self.__fixed_keys is None:
+            # query jwks from provider without mutex
+            self._refresh_keys()
 
     async def get_publickey(self, kid: str) -> Optional[Key]:
         if self.__fixed_keys is not None:
@@ -74,27 +72,50 @@
             # Check expiration
             current_time = datetime.now(tz=self.__expires.tzinfo)
             if current_time >= self.__expires:
-                if self.__refreshing.is_set():
-                    # refresh jwks
-                    self.__refreshing.clear()
-                    self.refresh_keys()
-                    self.__refreshing.set()
-                else:
-                    # wait for refresh process in other event loop
-                    # (Now, this line is not reachable because refresh_keys() is not awaitable)
-                    await self.__refreshing.wait()
+                await self.refresh_keys()
 
         return self.__keys.get(kid)
 
-    def refresh_keys(self) -> bool:
-        if self.__fixed_keys is not None:
-            return True
-
+    async def refresh_keys(self) -> bool:
+        """refresh jwks process"""
+        if self.__refreshing.is_set():
+            # refresh jwks
+            # Ensure only one key refresh can happen at once.
+            # This prevents a dogpile of requests the second the keys expire
+            # from causing a bunch of refreshes (each one is an http request).
+            self.__refreshing.clear()
+
+            # Re-query the keys from provider
+            self._refresh_keys()
+
+            # Remove the lock.
+            self.__refreshing.set()
+        else:
+            # Other task for refresh is still working.
+            # Only wait for that to pick publickey from the latest JWKS.
+            # (Now, this line is not reachable because current re-quering is not awaitable)
+            await self.__refreshing.wait()
+
+        return True
+
+    def _refresh_keys(self) -> None:
+        """Core refresh jwks process
+        NOTE: Call this directly if you does not require mutex on refresh process
+        """
+        # Re-query the keys from provider.
+        # NOTE (For Firebase Auth): The expires comes from an http header which is supposed to
+        # be set to a time long before the keys are no longer in use.
+        # This allows gradual roll-out of the keys and should prevent any
+        # request from failing.
+        # The only scenario which will result in failing requests is if
+        # there are zero requests for the entire duration of the roll-out
+        # (observed to be around 1 week), followed by a burst of multiple
+        # requests at once.
         jwks_resp = requests.get(self.__url)
+
+        # Reset the keys and the expiry date.
         self.__keys = self._construct(jwks_resp.json())
         self.__expires = self._set_expiration(jwks_resp)
-        return True
->>>>>>> 5f3f30bf
 
     def _construct(self, jwks: Dict[str, Any]) -> Dict[str, Key]:
         raise NotImplementedError  # pragma: no cover
@@ -103,37 +124,12 @@
         return None
 
     @classmethod
-<<<<<<< HEAD
-    def firebase(cls, url: str) -> "JWKS":
-        """
-        get and parse json into jwks from endpoint for Firebase,
-        """
-        response = requests.get(url)
-        expires_header = response.headers.get("expires")
-        expires: Optional[datetime]
-        if expires_header:
-            try:
-                expires = parsedate_to_datetime(expires_header)
-            except ValueError:
-                # Guard against an invalid header value and do not set an expiry.
-                # This won't happen unless Firebase messes up...
-                expires = None
-        else:
-            expires = None
-        certs = response.json()
-        keys = {
-            kid: jwk.construct(publickey, algorithm="RS256")
-            for kid, publickey in certs.items()
-        }
-        return cls(keys=keys, expires=expires)
-=======
     def null(cls: Type["JWKS"]) -> "JWKS":
         return cls(url="", fixed_keys={})
 
     @property
     def expires(self) -> Optional[datetime]:
         return self.__expires
->>>>>>> 5f3f30bf
 
 
 class JWKsVerifier(Verifier):
