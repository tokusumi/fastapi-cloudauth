--- conflicted
+++ resolved
@@ -1,11 +1,8 @@
 import os
 from datetime import datetime, timedelta
 from sys import version_info as info
-<<<<<<< HEAD
 from typing import List, Optional
-=======
 from typing import Iterable, Optional
->>>>>>> 9e086f21
 
 import boto3
 import pytest
@@ -102,10 +99,6 @@
     scope_user = f"test_scope{info.major}{info.minor}@example.com"
     user = f"test_user{info.major}{info.minor}@example.com"
     password = "testPass1-"
-<<<<<<< HEAD
-    scope = ["read:test", "write:test"]
-=======
->>>>>>> 9e086f21
 
     def setup(self, scope: Iterable[str]) -> None:
         assert_env()
@@ -166,89 +159,6 @@
             self.client, self.scope_user, self.password
         )
 
-<<<<<<< HEAD
-        @app.get("/")
-        async def secure(payload=Depends(auth)) -> bool:
-            return payload
-
-        @app.get("/no-error/")
-        async def secure_no_error(payload=Depends(auth_no_error)):
-            assert payload is None
-
-        class AccessClaim(BaseModel):
-            sub: str = None
-
-        @app.get("/access/user")
-        async def secure_access_user(
-            payload: AccessClaim = Depends(auth.claim(AccessClaim)),
-        ):
-            assert isinstance(payload, AccessClaim)
-            return payload
-
-        @app.get("/access/user/no-error/")
-        async def secure_access_user_no_error(
-            payload: AccessClaim = Depends(auth_no_error.claim(AccessClaim)),
-        ) -> Optional[AccessClaim]:
-            return payload
-
-        class InvalidAccessClaim(BaseModel):
-            fake_field: str
-
-        @app.get("/access/user/invalid")
-        async def invalid_access_user(payload=Depends(auth.claim(InvalidAccessClaim)),):
-            return payload  # pragma: no cover
-
-        @app.get("/access/user/invalid/no-error/")
-        async def invalid_access_user_no_error(
-            payload=Depends(auth_no_error.claim(InvalidAccessClaim)),
-        ) -> Optional[InvalidAccessClaim]:
-            assert payload is None
-
-        @app.get("/scope/", dependencies=[Depends(auth.scope(self.scope))])
-        async def secure_scope() -> bool:
-            pass
-
-        @app.get("/scope/no-error/")
-        async def secure_scope_no_error(
-            payload=Depends(auth_no_error.scope(self.scope)),
-        ):
-            assert payload is None
-
-        @app.get(
-            "/scope-any/",
-            dependencies=[Depends(auth.scope(self.scope, op=Operator._any))],
-        )
-        async def secure_scope_any() -> bool:
-            pass
-
-        @app.get("/user/", response_model=CognitoClaims)
-        async def secure_user(current_user: CognitoClaims = Depends(get_current_user)):
-            return current_user
-
-        @app.get("/user/no-error/")
-        async def secure_user_no_error(
-            current_user: Optional[CognitoClaims] = Depends(get_current_user_no_error),
-        ):
-            assert current_user is None
-
-        @app.get("/user/invalid/", response_model=CognitoInvalidClaims)
-        async def invalid_userinfo(
-            current_user: CognitoInvalidClaims = Depends(get_invalid_userinfo),
-        ):
-            return current_user  # pragma: no cover
-
-        @app.get("/user/invalid/no-error/")
-        async def invalid_userinfo_no_error(
-            current_user: Optional[CognitoInvalidClaims] = Depends(
-                get_invalid_userinfo_no_error
-            ),
-        ):
-            assert current_user is None
-
-        self.TESTCLIENT = TestClient(app)
-
-=======
->>>>>>> 9e086f21
     def teardown(self):
         delete_cognito_user(self.client, self.user)
         delete_cognito_user(self.client, self.scope_user)
