--- conflicted
+++ resolved
@@ -1,11 +1,8 @@
 import os
 from datetime import datetime, timedelta
 from sys import version_info as info
-<<<<<<< HEAD
 from typing import List, Optional
-=======
 from typing import Iterable, Optional
->>>>>>> 9e086f21
 
 import pytest
 import requests
@@ -185,10 +182,6 @@
 
     username = f"test_user{info.major}{info.minor}@example.com"
     password = "testPass1-"
-<<<<<<< HEAD
-    scope = ["read:test", "write:test"]
-=======
->>>>>>> 9e086f21
 
     def setup(self, scope: Iterable[str]) -> None:
         assert_env()
@@ -232,86 +225,6 @@
         class Auth0FakeCurrentUser(Auth0CurrentUser):
             user_info = Auth0InvalidClaims
 
-<<<<<<< HEAD
-        get_invalid_userinfo = Auth0FakeCurrentUser(domain=DOMAIN)
-        get_invalid_userinfo_no_error = Auth0FakeCurrentUser(
-            domain=DOMAIN, auto_error=False
-        )
-
-        @app.get("/")
-        async def secure(payload: bool = Depends(auth)) -> bool:
-            return payload
-
-        @app.get("/no-error/", dependencies=[Depends(auth_no_error)])
-        async def secure_no_error(payload=Depends(auth_no_error)) -> bool:
-            return payload
-
-        class AccessClaim(BaseModel):
-            sub: str = None
-
-        @app.get("/access/user")
-        async def secure_access_user(
-            payload: AccessClaim = Depends(auth.claim(AccessClaim)),
-        ):
-            assert isinstance(payload, AccessClaim)
-            return payload
-
-        @app.get("/access/user/no-error/")
-        async def secure_access_user_no_error(
-            payload: AccessClaim = Depends(auth_no_error.claim(AccessClaim)),
-        ) -> Optional[AccessClaim]:
-            return payload
-
-        class InvalidAccessClaim(BaseModel):
-            fake_field: str
-
-        @app.get("/access/user/invalid")
-        async def invalid_access_user(payload=Depends(auth.claim(InvalidAccessClaim)),):
-            return payload  # pragma: no cover
-
-        @app.get("/access/user/invalid/no-error/")
-        async def invalid_access_user_no_error(
-            payload=Depends(auth_no_error.claim(InvalidAccessClaim)),
-        ) -> Optional[InvalidAccessClaim]:
-            assert payload is None
-
-        @app.get("/scope/")
-        async def secure_scope(payload=Depends(auth.scope(self.scope))) -> bool:
-            pass
-
-        @app.get("/scope/no-error/")
-        async def secure_scope_no_error(
-            payload=Depends(auth_no_error.scope(self.scope)),
-        ):
-            assert payload is None
-
-        @app.get("/scope-any/")
-        async def secure_scope_any(
-            payload=Depends(auth.scope(self.scope, op=Operator._any))
-        ) -> bool:
-            pass
-
-        @app.get("/user/", response_model=Auth0Claims)
-        async def secure_user(current_user: Auth0Claims = Depends(get_current_user)):
-            return current_user
-
-        @app.get("/user/no-error/")
-        async def secure_user_no_error(
-            current_user: Optional[Auth0Claims] = Depends(get_current_user_no_error),
-        ):
-            assert current_user is None
-
-        @app.get("/user/invalid/", response_model=Auth0InvalidClaims)
-        async def invalid_userinfo(
-            current_user: Auth0InvalidClaims = Depends(get_invalid_userinfo),
-        ):
-            return current_user  # pragma: no cover
-
-        @app.get("/user/invalid/no-error/")
-        async def invalid_userinfo_no_error(
-            current_user: Optional[Auth0InvalidClaims] = Depends(
-                get_invalid_userinfo_no_error
-=======
         assert DOMAIN and AUDIENCE and CLIENTID
         self.TESTAUTH = Auths(
             protect_auth=Auth0(domain=DOMAIN, customAPI=AUDIENCE),
@@ -319,7 +232,6 @@
             ms_auth=Auth0CurrentUser(domain=DOMAIN, client_id=CLIENTID),
             ms_auth_ne=Auth0CurrentUser(
                 domain=DOMAIN, client_id=CLIENTID, auto_error=False
->>>>>>> 9e086f21
             ),
             invalid_ms_auth=Auth0FakeCurrentUser(domain=DOMAIN, client_id=CLIENTID),
             invalid_ms_auth_ne=Auth0FakeCurrentUser(
